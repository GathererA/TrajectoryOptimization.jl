
function chol_minus(A,B)
    AmB = LinAlg.Cholesky(copy(A),'U')
    for i = 1:size(B,1)
        LinAlg.lowrankdowndate!(AmB,B[i,:])
    end
    U = AmB[:U]
end

"""
This function is faster than other ways of checking the sign of the diagonal
"""
function checkdiag(A::AbstractArray)
    for i = 1:size(A,1)
        if A[i,i] < 0
            return false
        end
    end
    return true
end

<<<<<<< HEAD
function backwards_sqrt!(res::SolverResults,solver::Solver;
    constraint_jacobian::Function=(x,u)->nothing, infeasible::Bool=false)
=======
function backwards_sqrt(res::SolverResults,solver::Solver)
>>>>>>> b76870ce

    N = solver.N
    n = solver.model.n
    m = solver.model.m
    Q = solver.obj.Q
    R = solver.obj.R
    xf = solver.obj.xf
    Qf = solver.obj.Qf



    Uq = chol(Q)
    Ur = chol(R)

    # pull out values from results
    X = res.X; U = res.U; K = res.K; d = res.d

    # Terminal Cost-to-go
    if isa(solver.obj, ConstrainedObjective)
        Cx, Cu = constraint_jacobian(res.X[:,N])
        Su = chol(Qf + Cx'*res.IμN*Cx)
        s = Qf*(X[:,N] - xf) + Cx'*res.IμN*res.CN + Cx'*res.λN
    else
        Su = chol(Qf)
        s = Qf*(X[:,N] - xf)
    end

    res.S[:,:,N] .= Su # note: the sqrt root of the cost-to-go Hessian is cached
    res.s[:,N] = copy(s)

    # Initialization
    v1 = 0.
    v2 = 0.
    mu = 0.
    k = N-1

    # Backwards passes
    while k >= 1
        lx = Q*(X[:,k] - xf)
        lu = R*(U[:,k])
        lxx = Q
        luu = R
        fx, fu = solver.F(X[:,k],U[:,k])
        Qx = lx + fx'*s
        Qu = lu + fu'*s

        Wxx = qrfact!([Su*fx; Uq])
        Wuu = qrfact!([Su*fu; Ur])
        Qxu = fx'*(Su'Su)*fu

        if isa(solver.obj, ConstrainedObjective)
            # Constraints
            Iμ = res.Iμ; C = res.C; LAMBDA = res.LAMBDA;
            Cx, Cu = res.Cx[:,:,k], res.Cu[:,:,k]
            Iμ2 = sqrt.(Iμ[:,:,k])
            Qx += Cx'*Iμ[:,:,k]*C[:,k] + Cx'*LAMBDA[:,k]
            Qu += Cu'*Iμ[:,:,k]*C[:,k] + Cu'*LAMBDA[:,k]
            Qxu += Cx'*Iμ[:,:,k]*Cu

            Wxx = qrfact!([Wxx[:R]; Iμ2*Cx])
            Wuu = qrfact!([Wuu[:R]; Iμ2*Cu])
        end

        K[:,:,k] = Wuu[:R]\(Wuu[:R]'\Qxu')
        d[:,k] = Wuu[:R]\(Wuu[:R]'\Qu)

        s = Qx - Qxu*(Wuu[:R]\(Wuu[:R]'\Qu))

        try  # Regularization
            Su = chol_minus(Wxx[:R]+eye(n)*mu,Wuu[:R]'\Qxu')

        catch ex
            if ex isa LinAlg.PosDefException
                mu += 1
                k = N-1
            end
        end

        res.S[:,:,k] .= Su # note: the sqrt root of the cost-to-go Hessian is cached
        res.s[:,k] = copy(s)

        # terms for line search
        v1 += float(d[:,k]'*Qu)[1]
        v2 += float(d[:,k]'*Wuu[:R]'Wuu[:R]*d[:,k])

        k = k - 1;
    end
    return v1, v2
end<|MERGE_RESOLUTION|>--- conflicted
+++ resolved
@@ -19,12 +19,7 @@
     return true
 end
 
-<<<<<<< HEAD
-function backwards_sqrt!(res::SolverResults,solver::Solver;
-    constraint_jacobian::Function=(x,u)->nothing, infeasible::Bool=false)
-=======
 function backwards_sqrt(res::SolverResults,solver::Solver)
->>>>>>> b76870ce
 
     N = solver.N
     n = solver.model.n
