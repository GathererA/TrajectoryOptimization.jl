--- conflicted
+++ resolved
@@ -85,7 +85,6 @@
     # Terminal Cost
     J += stage_cost(costfun, X[N][1:n])
 
-<<<<<<< HEAD
 function stage_cost_sat_att(x,u,Q::AbstractArray{Float64,2},R::AbstractArray{Float64,2},xf::Vector{Float64},c::Float64=0)::Union{Float64,ForwardDiff.Dual}
     # 0.5*(x[1:3] - xf[1:3])'*Q[1:3,1:3]*(x[1:3] - xf[1:3]) + 0.5*u'*R*u + Q[4,4]*-(xf[4:7]'*x[4:7])
     error_quat = [zeros(3,1) Array(1.0*Diagonal(I,3))]*qmult(q_inv(xf[4:7]),x[4:7])
@@ -98,16 +97,12 @@
 
 function ℓ(x,u,Q,R,xf=zero(x))
     0.5*(x - xf)'*Q*(x - xf) + 0.5*u'*R*u
-=======
-    return J
->>>>>>> ef850f81
 end
 
 """
 $(SIGNATURES)
     Compute the Augmented Lagrangian constraints cost
 """
-<<<<<<< HEAD
 function cost(solver::Solver,vars::DircolVars)
     cost(solver,vars.X,vars.U)
 end
@@ -173,8 +168,6 @@
 end
 
 """ $(SIGNATURES) Compute the Constraints Cost """
-=======
->>>>>>> ef850f81
 function cost_constraints(solver::Solver, res::ConstrainedIterResults)
     N = solver.N
     J = 0.0
@@ -464,11 +457,6 @@
     return val
 end
 
-<<<<<<< HEAD
-function get_time(solver::Solver)
-    range(0,stop=solver.obj.tf,length=solver.N)
-end
-
 
 function qrot(q,r)
       r + 2*cross(q[2:4],cross(q[2:4],r) + q[1]*r)
@@ -490,7 +478,4 @@
     [  0   -x[3]  x[2]
          x[3]   0   -x[1]
         -x[2]  x[1]  0];
-end
-=======
-max_penalty(res::UnconstrainedIterResults) = 0
->>>>>>> ef850f81
+end