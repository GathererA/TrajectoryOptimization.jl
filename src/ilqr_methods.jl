using RigidBodyDynamics
using ForwardDiff
using Plots
using Base.Test
using BenchmarkTools

# ~~~~~~~~~~~~~~~~~~~~~~~~~~~~~~~~~~~~~~~~~~~~~~~~~~~~~~~~~~~~~~~~~~~~~~~~~~~~~~
# FILE CONTENTS:
#     SUMMARY: Important methods used by the forward and backward iLQR passes
#
#     GENERAL METHODS
#         rollout!: Compute state trajectory X given controls U
#         cost: Compute the cost
#         calc_jacobians: Compute jacobians
#     CONSTRAINTS:
#         update_constraints!: Update constraint values and handle activation of
#             inequality constraints
#         generate_constraint_functions: Given a ConstrainedObjective, generate
#             the constraint function and its jacobians
#         max_violation: Compute the maximum constraint violation
#     INFEASIBLE START:
#         infeasible_controls: Compute the augmented (infeasible) controls
#             required to meet the specified trajectory
#         line_trajectory: Generate a linearly interpolated state trajectory
#             between start and end
#         feasible_traj: Finish an infeasible start solve by removing the
#             augmented controls
# ~~~~~~~~~~~~~~~~~~~~~~~~~~~~~~~~~~~~~~~~~~~~~~~~~~~~~~~~~~~~~~~~~~~~~~~~~~~~~~



########################################
###         GENERAL METHODS          ###
########################################

"""
$(SIGNATURES)
Roll out the dynamics for a given control sequence (initial)
Updates `res.X` by propagating the dynamics, using the controls specified in
`res.U`.
"""
function rollout!(res::SolverResults,solver::Solver)
    X = res.X; U = res.U
    flag = rollout!(X, U, solver)
    if solver.control_integration == :foh
        calculate_derivatives!(res,solver,X,U)
    end
    flag
end

function rollout!(X::Matrix, U::Matrix, solver::Solver)
    infeasible = solver.model.m != size(U,1)
    N = solver.N
    m = solver.model.m
    n = solver.model.n

    X[:,1] = solver.obj.x0
    for k = 1:N-1
        if solver.control_integration == :foh
            solver.fd(view(X,:,k+1), X[:,k], U[1:m,k], U[1:m,k+1])
        else
            solver.fd(view(X,:,k+1), X[:,k], U[1:m,k])
        end

        if infeasible
            X[:,k+1] .+= U[m+1:m+n,k]
        end

        # Check that rollout has not diverged
        if ~all(isfinite, X[:,k+1]) || ~all(isfinite, U[:,k]) || any(X[:,k+1] .> solver.opts.max_state_value) || any(U[:,k] .> solver.opts.max_control_value)
            return false
        end
    end

    return true
end

"""
$(SIGNATURES)
Roll out the dynamics using the gains and optimal controls computed by the
backward pass
Updates `res.X` by propagating the dynamics at each timestep, by applying the
gains `res.K` and `res.d` to the difference between states
Will return a flag indicating if the values are finite for all time steps.
"""
function rollout!(res::SolverResults,solver::Solver,alpha::Float64)
    infeasible = solver.model.m != size(res.U,1)
    N = solver.N; m = solver.model.m; n = solver.model.n

    if infeasible
        m += n
    end

    X = res.X; U = res.U; K = res.K; d = res.d; X_ = res.X_; U_ = res.U_

    X_[:,1] = solver.obj.x0;

    if solver.control_integration == :foh
        b = res.b
        du = zeros(m)
        dv = zeros(m)
        du = alpha*d[:,1]
        U_[:,1] .= U[:,1] + du
    end

    for k = 2:N
        delta = X_[:,k-1] - X[:,k-1]

        if solver.control_integration == :foh
            dv .= K[:,:,k]*delta + b[:,:,k]*du + alpha*d[:,k]
            U_[:,k] .= U[:,k] + dv
            solver.fd(view(X_,:,k), X_[:,k-1], U_[1:solver.model.m,k-1], U_[1:solver.model.m,k])
            du = dv
        else
            U_[:, k-1] = U[:, k-1] - K[:,:,k-1]*delta - alpha*d[:,k-1]
            solver.fd(view(X_,:,k), X_[:,k-1], U_[1:solver.model.m,k-1])
        end


        if infeasible
            X_[:,k] .+= U_[solver.model.m+1:solver.model.m+n,k-1]
        end

        # Check that rollout has not diverged
        if ~all(isfinite, X_[:,k]) || ~all(isfinite, U_[:,k-1]) || any(X_[:,k] .> solver.opts.max_state_value) || any(U_[:,k-1] .> solver.opts.max_control_value)
            return false
        end
    end

    # Calculate state derivatives
    if solver.control_integration == :foh
        calculate_derivatives!(res,solver,X_,U_)
    end

    return true
end

"""
$(SIGNATURES)
Quadratic stage cost (with goal state)
"""
function stage_cost(x,u,Q,R,xf)
    0.5*(x - xf)'*Q*(x - xf) + 0.5*u'*R*u
end

function stage_cost(obj::Objective, x::Vector, u::Vector)::Float64
    0.5*(x - obj.xf)'*obj.Q*(x - obj.xf) + 0.5*u'*obj.R*u
end

"""
$(SIGNATURES)
Compute the unconstrained cost
"""
<<<<<<< HEAD
function cost(solver::Solver,vars::DircolVars)
    cost(solver,vars.X,vars.U)
end
function cost(solver::Solver,X::AbstractArray{Float64,2},U::AbstractArray{Float64,2})
=======
function cost_(solver::Solver,res::SolverResults,X::Array{Float64,2},U::Array{Float64,2})
>>>>>>> 7df69862
    # pull out solver/objective values
    N = solver.N; Q = solver.obj.Q; xf = solver.obj.xf; Qf = solver.obj.Qf; m = solver.model.m; n = solver.model.n
    obj = solver.obj
    dt = solver.dt

    if size(U,1) != m
        m += n
    end

    R = getR(solver)

    J = 0.0
    for k = 1:N-1
        if solver.control_integration == :foh

            xdot1 = res.xdot[:,k]
            xdot2 = res.xdot[:,k+1]

            Xm = 0.5*X[:,k] + dt/8*xdot1 + 0.5*X[:,k+1] - dt/8*xdot2
            Um = (U[:,k] + U[:,k+1])/2

            J += solver.dt/6*(stage_cost(X[:,k],U[:,k],Q,R,xf) + 4*stage_cost(Xm,Um,Q,R,xf) + stage_cost(X[:,k+1],U[:,k+1],Q,R,xf)) # Simpson quadrature (integral approximation) for foh stage cost
        else
            J += solver.dt*stage_cost(X[:,k],U[:,k],Q,R,xf)
        end
    end

    J += 0.5*(X[:,N] - xf)'*Qf*(X[:,N] - xf)

    return J
end

""" $(SIGNATURES) Compute the Constraints Cost """
function cost_constraints(solver::Solver, res::ConstrainedResults)
    N = solver.N
    J = 0.0
    for k = 1:N-1
        J += solver.dt*(0.5*res.C[:,k]'*res.Iμ[:,:,k]*res.C[:,k] + res.LAMBDA[:,k]'*res.C[:,k])
    end

    if solver.control_integration == :foh
        J += solver.dt*(0.5*res.C[:,N]'*res.Iμ[:,:,N]*res.C[:,N] + res.LAMBDA[:,N]'*res.C[:,N])
    end

    J += 0.5*res.CN'*res.IμN*res.CN + res.λN'*res.CN

    return J
end

function cost(solver::Solver, res::UnconstrainedResults, X::Array{Float64,2}=res.X, U::Array{Float64,2}=res.U)
    cost_(solver,res,X,U)
end

function cost(solver::Solver, res::ConstrainedResults, X::Array{Float64,2}=res.X, U::Array{Float64,2}=res.U)
    cost_(solver,res,X,U) + cost_constraints(solver,res)
end

# """
# $(SIGNATURES)
# Compute the unconstrained cost
# """
# function cost(solver::Solver,X::Array{Float64,2},U::Array{Float64,2})
#     # pull out solver/objective values
#     N = solver.N; Q = solver.obj.Q; xf = solver.obj.xf; Qf = solver.obj.Qf; m = solver.model.m; n = solver.model.n
#     obj = solver.obj
#     dt = solver.dt
#
#     if size(U,1) != m
#         m += n
#     end
#
#     R = getR(solver)
#
#     J = 0.0
#     for k = 1:N-1
#         if solver.control_integration == :foh
#
#             xdot1 = zeros(n)
#             xdot2 = zeros(n)
#             solver.fc(xdot1,X[:,k],U[1:solver.model.m,k])
#             solver.fc(xdot2,X[:,k+1],U[1:solver.model.m,k+1])
#             #
#             # # # #TODO use calculate_derivatives!
#             # xdot1 = res.xdot[:,k]
#             # xdot2 = res.xdot[:,k+1]
#
#             Xm = 0.5*X[:,k] + dt/8*xdot1 + 0.5*X[:,k+1] - dt/8*xdot2
#             Um = (U[:,k] + U[:,k+1])/2
#
#             J += solver.dt/6*(stage_cost(X[:,k],U[:,k],Q,R,xf) + 4*stage_cost(Xm,Um,Q,R,xf) + stage_cost(X[:,k+1],U[:,k+1],Q,R,xf)) # rk3 foh stage cost (integral approximation)
#         else
#             J += solver.dt*stage_cost(X[:,k],U[:,k],Q,R,xf)
#         end
#     end
#
#     J += 0.5*(X[:,N] - xf)'*Qf*(X[:,N] - xf)
#
#     return J
# end
#
# """ $(SIGNATURES) Compute the Constrained Cost """
# function cost(solver::Solver, res::ConstrainedResults, X::Array{Float64,2}=res.X, U::Array{Float64,2}=res.U)
#     J = cost(solver, X, U)
#
#     N = solver.N
#
#     for k = 1:N-1
#         J += solver.dt*(0.5*res.C[:,k]'*res.Iμ[:,:,k]*res.C[:,k] + res.LAMBDA[:,k]'*res.C[:,k])
#     end
#
#     if solver.control_integration == :foh
#         J += solver.dt*(0.5*res.C[:,N]'*res.Iμ[:,:,N]*res.C[:,N] + res.LAMBDA[:,N]'*res.C[:,N])
#     end
#
#     J += 0.5*res.CN'*res.IμN*res.CN + res.λN'*res.CN
#
#     return J
# end
#
# # Equivalent call signature for constrained cost
# function cost(solver::Solver, res::UnconstrainedResults, X::Array{Float64,2}=res.X, U::Array{Float64,2}=res.U)
#     cost(solver,X,U)
# end

"""
$(SIGNATURES)

Calculate state derivatives (xdot)
"""
function calculate_derivatives!(results::SolverResults, solver::Solver, X::Matrix, U::Matrix)
    N = size(X,2)
    for i = 1:N
        solver.fc(view(results.xdot,:,i),X[:,i],U[:,i])
    end
end

"""
$(SIGNATURES)
Calculate Jacobians prior to the backwards pass
Updates both dyanmics and constraint jacobians, depending on the results type.
"""
function calc_jacobians(res::ConstrainedResults, solver::Solver)::Void #TODO change to inplace '!' notation throughout the code
    N = solver.N
    for k = 1:N-1
        if solver.control_integration == :foh
            res.fx[:,:,k], res.fu[:,:,k], res.fv[:,:,k] = solver.Fd(res.X[:,k], res.U[:,k], res.U[:,k+1])
            res.Ac[:,:,k], res.Bc[:,:,k] = solver.Fc(res.X[:,k], res.U[:,k])
        else
            res.fx[:,:,k], res.fu[:,:,k] = solver.Fd(res.X[:,k], res.U[:,k])
        end
        res.Cx[:,:,k], res.Cu[:,:,k] = solver.c_jacobian(res.X[:,k],res.U[:,k])
    end

    if solver.control_integration == :foh
        res.Ac[:,:,N], res.Bc[:,:,N] = solver.Fc(res.X[:,N], res.U[:,N])
        res.Cx[:,:,N], res.Cu[:,:,N] = solver.c_jacobian(res.X[:,N],res.U[:,N])
    end

    res.Cx_N .= solver.c_jacobian(res.X[:,N])
    return nothing
end

function calc_jacobians(res::UnconstrainedResults, solver::Solver, infeasible=false)::Void
    N = solver.N
    for k = 1:N-1
        if solver.control_integration == :foh
            res.fx[:,:,k], res.fu[:,:,k], res.fv[:,:,k] = solver.Fd(res.X[:,k], res.U[:,k], res.U[:,k+1])
            res.Ac[:,:,k], res.Bc[:,:,k] = solver.Fc(res.X[:,k], res.U[:,k])
        else
            res.fx[:,:,k], res.fu[:,:,k] = solver.Fd(res.X[:,k], res.U[:,k])
        end
    end
    if solver.control_integration == :foh
        res.Ac[:,:,N], res.Bc[:,:,N] = solver.Fc(res.X[:,N], res.U[:,N])
    end

    return nothing
end


########################################
### METHODS FOR CONSTRAINED PROBLEMS ###
########################################

"""
$(SIGNATURES)
Evalutes all inequality and equality constraints (in place) for the current state and control trajectories
"""
function update_constraints!(res::ConstrainedResults, solver::Solver, X::Array, U::Array)::Void

    p, N = size(res.C) # note, C is now (p,N)
    c = solver.c_fun
    pI = solver.obj.pI

    if solver.control_integration == :foh
        final_index = N
    else
        final_index = N-1
    end

    for k = 1:final_index
        res.C[:,k] = c(X[:,k], U[:,k]) # update results with constraint evaluations
        # Inequality constraints [see equation ref]
        for j = 1:pI
            if res.C[j,k] > 0.0 || res.LAMBDA[j,k] > 0.0
                res.Iμ[j,j,k] = res.MU[j,k] # active (or previously active) inequality constraints are penalized
            else
                res.Iμ[j,j,k] = 0. # inactive inequality constraints are not penalized
            end
        end

        # Equality constraints
        for j = pI+1:p
            res.Iμ[j,j,k] = res.MU[j,k] # equality constraints are penalized
        end
    end

    # Terminal constraint
    res.CN .= c(X[:,N])
    res.IμN .= diagm(res.μN)
    return nothing # TODO allow for more general terminal constraint
end

function count_constraints(obj::ConstrainedObjective)
    n = size(obj.Q,1)
    p = obj.p # number of constraints
    pI = obj.pI # number of inequality and equality constraints
    pE = p-pI # number of equality constraints

    u_min_active = isfinite.(obj.u_min)
    u_max_active = isfinite.(obj.u_max)
    x_min_active = isfinite.(obj.x_min)
    x_max_active = isfinite.(obj.x_max)

    pI_u_max = count(u_max_active)
    pI_u_min = count(u_min_active)
    pI_u = pI_u_max + pI_u_min

    pI_x_max = count(x_max_active)
    pI_x_min = count(x_min_active)
    pI_x = pI_x_max + pI_x_min

    pI_c = pI - pI_x - pI_u
    pE_c = pE

    p_N = obj.p_N
    pI_N = obj.pI_N
    pE_N = p_N - pI_N
    pI_N_c = pI_N
    if obj.use_terminal_constraint
        pE_N_c = pE_N - n
    else
        pE_N_c = pE_N
    end

    return (pI, pI_c, pI_N, pI_N_c), (pE, pE_c, pE_N, pE_N_c)

end

function generate_general_constraint_jacobian(c::Function,p::Int,p_N::Int,n::Int64,m::Int64)::Function
    c_aug = f_augmented(c,n,m)

    J = zeros(p,n+m)
    S = zeros(n+m)
    F(J,S) = ForwardDiff.jacobian!(J,c_aug,S)

    function c_jacobian(x,u)
        S[1:n] = x
        S[n+1:n+m] = u
        F(J,S)
        return J[1:p,1:n], J[1:p,n+1:n+m]
    end

    if p_N > 0
        J_N = zeros(p_N,n)
        F_N(J_N,x) = ForwardDiff.jacobian!(J_N,c,x)
        function c_jacobian(x)
            F_N(J_N,x)
            return J_N
        end
    end

    return c_jacobian
end

"""
$(SIGNATURES)
Generate the constraints function C(x,u) and a function to compute the jacobians
Cx, Cu = Jc(x,u) from a `ConstrainedObjective` type. Automatically stacks inequality
and equality constraints and takes jacobians of custom functions with `ForwardDiff`.
Stacks the constraints as follows:
[upper control inequalities
 lower control inequalities
 upper state inequalities
 lower state inequalities
 general inequalities
 general equalities
 (control equalities for infeasible start)]
"""
function generate_constraint_functions(obj::ConstrainedObjective)
    m = size(obj.R,1) # number of control inputs
    n = length(obj.x0) # number of states

    # Key: I=> inequality,   E=> equality
    #     _c=> custom   (lack)=> box constraint
    #     _N=> terminal (lack)=> stage

    pI_obj, pE_obj = count_constraints(obj)
    p = obj.p # number of constraints
    pI, pI_c, pI_N, pI_N_c = pI_obj
    pE, pE_c, pE_N, pE_N_c = pE_obj
    # pI = obj.pI # number of inequality and equality constraints
    # pE = p-pI # number of equality constraints
    # pE_c = pE  # number of custom equality constraints

    u_min_active = isfinite.(obj.u_min)
    u_max_active = isfinite.(obj.u_max)
    x_min_active = isfinite.(obj.x_min)
    x_max_active = isfinite.(obj.x_max)

    # Inequality on control
    pI_u_max = count(u_max_active)
    pI_u_min = count(u_min_active)
    pI_u = pI_u_max + pI_u_min
    cI_u = zeros(pI_u)
    function c_control(x,u)
        [(u - obj.u_max)[u_max_active];
         (obj.u_min - u)[u_min_active]]
    end

    # Inequality on state
    pI_x_max = count(x_max_active)
    pI_x_min = count(x_min_active)
    pI_x = pI_x_max + pI_x_min
    function c_state(x,u)
        [(x - obj.x_max )[x_max_active];
         (obj.x_min - x)[x_min_active]]
    end

    # Custom constraints
    pI_c = pI - pI_x - pI_u
    # TODO add custom constraints

    # Form inequality constraint
    CI = zeros(pI)
    function cI(x,u)
        CI[1:pI_u] = c_control(x,u)
        CI[(1:pI_x)+pI_u] = c_state(x,u)
        CI[(1:pI_c)+pI_u+pI_x] = obj.cI(x,u)
        return CI
    end

    # Augment functions together
    C = zeros(p)
    function c_fun(x,u)
        infeasible = length(u) != m
        C[1:pI] = cI(x,u[1:m])
        C[(1:pE_c)+pI] = obj.cE(x,u[1:m])
        if infeasible
            return [C; u[m+1:end]]
        end
        return C
    end

    # Terminal Constraint
    # TODO make this more general
    function c_fun(x)
        x - obj.xf
    end

    ### Jacobians ###
    # Declare known jacobians
    fx_control = zeros(pI_u,n)
    fx_state = zeros(pI_x,n)
    fx_state[1:pI_x_max, :] = eye(n)[x_max_active,:]
    fx_state[pI_x_max+1:end,:] = -eye(n)[x_min_active,:]
    fx = zeros(p,n)

    fu_control = zeros(pI_u,m)
    fu_control[1:pI_u_max,:] = eye(m)[u_max_active,:]
    fu_control[pI_u_max+1:end,:] = -eye(m)[u_min_active,:]
    fu_state = zeros(pI_x,m)
    fu = zeros(p,m)

    if pI_c > 0
        cI_custom_jacobian = generate_general_constraint_jacobian(obj.cI,pI_c,pI_N_c,n,m)
    end
    if pE_c > 0
        cE_custom_jacobian = generate_general_constraint_jacobian(obj.cE,pE_c,0,n,m)
    end

    fu_infeasible = eye(n)
    fx_infeasible = zeros(n,n)

    fx_N = eye(n)  # Jacobian of final state

    function constraint_jacobian(x::Array,u::Array)
        infeasible = length(u) != m
        fx[1:pI_u, :] = fx_control
        fu[1:pI_u, :] = fu_control
        fx[(1:pI_x)+pI_u, :] = fx_state
        fu[(1:pI_x)+pI_u, :] = fu_state

        if pI_c > 0
            fx[pI_x+pI_u+1:pI_x+pI_u+pI_c,:], fu[pI_x+pI_u+1:pI_x+pI_u+pI_c,:] = cI_custom_jacobian(x,u[1:m])
        end
        if pE_c > 0
            fx[pI_x+pI_u+pI_c+1:pI_x+pI_u+pI_c+pE_c,:], fu[pI_x+pI_u+pI_c+1:pI_x+pI_u+pI_c+pE_c,:] = cE_custom_jacobian(x,u[1:m])
        end

        if infeasible
            return [fx; fx_infeasible], cat((1,2),fu,fu_infeasible)
        end
        return fx, fu
    end

    function constraint_jacobian(x::Array)
        return fx_N
    end

    return c_fun, constraint_jacobian
end

generate_constraint_functions(obj::UnconstrainedObjective) = (x,u)->nothing, (x,u)->nothing


"""
$(SIGNATURES)
Compute the maximum constraint violation. Inactive inequality constraints are
not counted (masked by the Iμ matrix). For speed, the diagonal indices can be
precomputed and passed in.
"""
function max_violation(results::ConstrainedResults,inds=CartesianIndex.(indices(results.Iμ,1),indices(results.Iμ,2)))
    if size(results.CN,1) != 0
        return maximum([abs.(results.C.*(results.Iμ[inds,:] .!= 0))[:]; abs.(results.CN)]) # TODO replace concatenation
    else
        return maximum(abs.(results.C.*(results.Iμ[inds,:] .!= 0)))
    end
end

function max_violation(results::UnconstrainedResults)
    return 0.0
end


####################################
### METHODS FOR INFEASIBLE START ###
####################################

"""
$(SIGNATURES)
Additional controls for producing an infeasible state trajectory
"""
function infeasible_controls(solver::Solver,X0::Array{Float64,2},u::Array{Float64,2})
    ui = zeros(solver.model.n,solver.N) # initialize
    m = solver.model.m
    x = zeros(solver.model.n,solver.N)
    x[:,1] = solver.obj.x0
    for k = 1:solver.N-1
        if solver.control_integration == :foh
            solver.fd(view(x,:,k+1),x[:,k],u[1:m,k],u[1:m,k+1])
        else
            solver.fd(view(x,:,k+1),x[:,k],u[1:m,k])
        end
        ui[:,k] = X0[:,k+1] - x[:,k+1]
        x[:,k+1] .+= ui[:,k]
    end
    ui
end

function infeasible_controls(solver::Solver,X0::Array{Float64,2})
    u = zeros(solver.model.m,solver.N)
    infeasible_controls(solver,X0,u)
end

"""
$(SIGNATURES)
Linear interpolation trajectory between initial and final state(s)
"""
function line_trajectory(solver::Solver, method=:trapezoid)::Array{Float64,2}
    N, = get_N(solver,method)
    line_trajectory(solver.obj.x0,solver.obj.xf,N)
end

function line_trajectory(x0::Array{Float64,1},xf::Array{Float64,1},N::Int64)::Array{Float64,2}
    x_traj = zeros(size(x0,1),N)
    t = linspace(0,N,N)
    slope = (xf-x0)./N
    for i = 1:size(x0,1)
        x_traj[i,:] = slope[i].*t
    end
    x_traj
end<|MERGE_RESOLUTION|>--- conflicted
+++ resolved
@@ -151,14 +151,10 @@
 $(SIGNATURES)
 Compute the unconstrained cost
 """
-<<<<<<< HEAD
 function cost(solver::Solver,vars::DircolVars)
     cost(solver,vars.X,vars.U)
 end
 function cost(solver::Solver,X::AbstractArray{Float64,2},U::AbstractArray{Float64,2})
-=======
-function cost_(solver::Solver,res::SolverResults,X::Array{Float64,2},U::Array{Float64,2})
->>>>>>> 7df69862
     # pull out solver/objective values
     N = solver.N; Q = solver.obj.Q; xf = solver.obj.xf; Qf = solver.obj.Qf; m = solver.model.m; n = solver.model.n
     obj = solver.obj
