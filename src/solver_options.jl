import Base: show, copy

"""
$(TYPEDEF)
    options for Solver
"""
mutable struct SolverOptions
<<<<<<< HEAD
    constrained::Bool
    minimum_time::Bool
    infeasible::Bool

    "Determine if satellite attiude format"
    sat_att::Bool

    "Use cholesky decomposition of the cost-to-go Hessian"
    square_root::Bool
    "Display statistics at each iteration"
    verbose::Bool

    "lower bound for forward pass line search, 0 < z_min < z_max"
    z_min::Float64
    "upper bound for forward pass line search, 0 < z_min < z_max < Inf"
    z_max::Float64

    "max cost value"
    max_cost::Float64
    "max state value"
    max_state_value::Float64
    "max control value"
    max_control_value::Float64
    "maximum allowable dt"
    max_dt::Float64
    "minimum allowable dt"
    min_dt::Float64
    "initial guess for the length of the minimum time problem (in seconds)"
    minimum_time_tf_estimate::Float64
    "initial guess for dt of the minimum time problem (in seconds)"
    minimum_time_dt_estimate::Float64

    "gradient exit criteria"
    gradient_tolerance::Float64

    "gradient Intermediate exit criteria"
    gradient_intermediate_tolerance::Float64

    "final cost convergence criteria"
    cost_tolerance::Float64
    "intermediate cost convergence criteria for outerloop of constrained solve"
    cost_intermediate_tolerance::Float64
    "maximum constraint violation termination criteria"
    constraint_tolerance::Float64
    "iterations (total)"
    iterations::Int64
    "iterations inner loop (iLQR loops)"
    iterations_innerloop::Int64
    "iterations for outer loop of constraint solve"
    iterations_outerloop::Int64
    "maximum number of backtracking steps during forward pass line search"
    iterations_linesearch::Int64

    "regularization term for augmented controls during infeasible start"
    R_infeasible::Float64
    "regularization term in R matrix for dt"
    R_minimum_time::Float64

    "Run benchmarks on forward and backward passes"
    benchmark::Bool

    "Pass infeasible trajectory solution to original problem"
    unconstrained_original_problem::Bool
    resolve_feasible::Bool # resolve feasible problem post infeasible solve

    "Augmented Lagrangian Method parameters" # terms defined in Practical Augmented Lagrangian Methods for Constrained Optimization
    λ_min::Float64 # minimum Lagrange multiplier
    λ_max::Float64 # maximum Lagrange multiplier
    μ_max::Float64 # maximum penalty term
    μ_initial::Float64 # initial penalty term
    μ_initial_infeasible::Float64 # initial penalty term for infeasible controls
    μ_initial_minimum_time_inequality::Float64 # initial penalty term for minimum time bounds constraints
    μ_initial_minimum_time_equality::Float64 # initial penalty term for minimum time equality constraints
    γ::Float64 # penalty update multiplier; γ > 0
    γ_infeasible::Float64 # penalty update rate for infeasible controls
    γ_minimum_time_inequality::Float64 # penalty update rate for minimum time bounds constraints
    γ_minimum_time_equality::Float64 # penalty update rate for minimum time equality constraints
    γ_no::Float64 # penalty update multiplier when μ should not be update, typically 1.0 (or 1.0 + ϵ)
    τ::Float64 # update term; 0 < τ < 1
    outer_loop_update::Symbol # type of outer loop update (default, individual)
    λ_second_order_update::Bool # second order update for Lagrange multipliers once sqrt(cost tolerance | gradient) < desired tolerance

    "Regularization parameters"
    ρ_initial::Float64 # initial regularization
    ρ_factor::Float64 # scaling factor
    ρ_max::Float64 # maximum regularization value
    ρ_min::Float64 # minimum regularization value
    regularization_type::Symbol # type of regularization- control: () + ρI, state: (S + ρI); see "Synthesis and Stabilization of Complex Behaviors through Online Trajectory Optimization"
    ρ_forwardpass::Float64 # multiplicative regularization scaling when forward pass reaches max iterations
    eigenvalue_scaling::Float64 # add this multiple of the magnitude of the most negative eigenvalue to Quu decomposition to make positive definite
    eigenvalue_threshold::Float64 # eigenvalues less than this threshold will be increased using the additive eigenvalue scaling
    use_static::Bool

    live_plotting::Bool

    "Active Set Method parameters"
    active_set::Bool
    active_set_flag::Bool
    active_set_tolerance::Float64
    active_constraint_tolerance::Float64


    function SolverOptions(;constrained=false,minimum_time=false,infeasible=false,sat_att=false,square_root=false,verbose=false,
        z_min=1.0e-8,z_max=10.0,max_cost=1.0e8,max_state_value=1.0e8,max_control_value=1.0e8,max_dt=1.0,min_dt=1e-3,minimum_time_tf_estimate=0.0,minimum_time_dt_estimate=0.0,gradient_tolerance=1e-5,gradient_intermediate_tolerance=1e-5,cost_tolerance=1.0e-4,cost_intermediate_tolerance=1.0e-3,
        constraint_tolerance=1e-3,iterations=500,iterations_innerloop=150,iterations_outerloop=50,
        iterations_linesearch=15,R_infeasible=1e3,R_minimum_time=1.0e3,
        benchmark=false,unconstrained_original_problem=false,resolve_feasible=true,λ_min=-1.0e8,λ_max=1.0e8,μ_max=1.0e8,μ_initial=1.0,μ_initial_infeasible=1.0,μ_initial_minimum_time_inequality=1.0,μ_initial_minimum_time_equality=1.0,γ=10.0,γ_infeasible=10.0,γ_minimum_time_inequality=10.0,γ_minimum_time_equality=10.0,γ_no=1.0,τ=0.25,outer_loop_update=:default,λ_second_order_update=false,
        ρ_initial=0.0,ρ_factor=1.6,ρ_max=1.0e8,ρ_min=1e-6,regularization_type=:state,ρ_forwardpass=10.0,eigenvalue_scaling=2.0,eigenvalue_threshold=1e-8,use_static=false,live_plotting=false,active_set=false,active_set_flag=false,active_set_tolerance=1e-8,active_constraint_tolerance=1e-8)

        new(constrained,minimum_time,infeasible,sat_att,square_root,verbose,z_min,z_max,max_cost,max_state_value,max_control_value,max_dt,min_dt,minimum_time_tf_estimate,minimum_time_dt_estimate,gradient_tolerance,gradient_intermediate_tolerance,cost_tolerance,cost_intermediate_tolerance,
        constraint_tolerance,iterations,iterations_innerloop,iterations_outerloop,
        iterations_linesearch,R_infeasible,R_minimum_time,
        benchmark,unconstrained_original_problem,resolve_feasible,
        λ_min,λ_max,μ_max,μ_initial,μ_initial_infeasible,μ_initial_minimum_time_inequality,μ_initial_minimum_time_equality,γ,γ_infeasible,γ_minimum_time_inequality,γ_minimum_time_equality,γ_no,τ,outer_loop_update,λ_second_order_update,ρ_initial,ρ_factor,ρ_max,ρ_min,regularization_type,ρ_forwardpass,eigenvalue_scaling,eigenvalue_threshold,
        use_static,live_plotting,active_set,active_set_flag,active_set_tolerance,active_constraint_tolerance)
=======
    ###################
    ## Functionality ##
    ###################
    verbose::Bool # Display solve statistics at each iteration
    benchmark::Bool # Run benchmarks on forward and backward passes
    live_plotting::Bool # Plot state and control trajectories during solve

    ##########################
    ## Convergence Criteria ##
    ##########################
    cost_tolerance::Float64 # dJ < ϵ, cost convergence criteria for unconstrained solve or to enter outerloop for constrained solve
    cost_tolerance_intermediate::Float64 # dJ < ϵ_int, intermediate cost convergence criteria to enter outerloop of constrained solve
    constraint_tolerance::Float64 # max(constraint) < ϵ, constraint convergence criteria
    constraint_tolerance_intermediate::Float64 # max(constraint) < ϵ_int, intermediate constraint convergence criteria
    constraint_tolerance_infeasible::Float64  # infeasible control constraint tolerance
    gradient_norm_tolerance::Float64 # gradient_norm < ϵ, gradient norm convergence criteria
    gradient_norm_tolerance_intermediate::Float64 # gradient_norm_int < ϵ, gradient norm intermediate convergence criteria
    gradient_type::Symbol # type of gradient to evaluate: Augmented Lagrangian ∂L/∂u :AuLa, feedfoward Σ|d|^2 :feedforward, Todorov normalized feedforward :todorov

    ######################
    ## Solve Parameters ##
    ######################
    iterations::Int64 # caps cumulative number of iLQR iterations (see iterations_innerloop, iterations_outerloop)
    dJ_counter_limit::Int64 # restricts the total number of times a forward pass fails, resulting in regularization, before entering an outerloop update

    ###################
    ## Iterative LQR ##
    ###################
    square_root::Bool # use square root method backward pass for numerical conditioning
    iterations_innerloop::Int64 # maximum iterations for inner loop (iLQR)
    line_search_lower_bound::Float64 # forward pass approximate line search lower bound, 0 < line_search_lower_bound < line_search_upper_bound
    line_search_upper_bound::Float64 # forward pass approximate line search upper bound, 0 < line_search_lower_bound < line_search_upper_bound < Inf
    iterations_linesearch::Int64 # maximum number of backtracking steps during forward pass line search

    # Regularization
    bp_reg_initial::Float64 # initial regularization
    bp_reg_increase_factor::Float64 # regularization scaling factor
    bp_reg_max::Float64 # maximum regularization value
    bp_reg_min::Float64 # minimum regularization value
    bp_reg_type::Symbol # type of regularization- control: () + ρI, state: (S + ρI); see "Synthesis and Stabilization of Complex Behaviors through Online Trajectory Optimization"
    bp_reg_fp::Float64 # additive regularization when forward pass reaches max iterations
    eigenvalue_scaling::Float64 # add this multiple of the magnitude of the most negative eigenvalue to Quu decomposition to make positive definite
    eigenvalue_threshold::Float64 # eigenvalues less than this threshold will be increased using the additive eigenvalue scaling
    bp_sqrt_inv_type::Symbol # type of fix for potential inverse failure, :pseudo -pseudo inverse of Wxx, :reg - regularize Wxx to make invertible
    bp_reg_sqrt_initial::Float64 # initial regularization for square root method
    bp_reg_sqrt_increase_factor::Float64 # regularization scaling factor for square root method

    ##########################
    ## Augmented Lagrangian ##
    ##########################
    iterations_outerloop::Int64 # maximum outerloop updates
    dual_min::Float64 # minimum Lagrange multiplier
    dual_max::Float64 # maximum Lagrange multiplier
    penalty_max::Float64 # maximum penalty term
    penalty_initial::Float64 # initial penalty term
    penalty_scaling::Float64 # penalty update multiplier; penalty_scaling > 0
    penalty_scaling_no::Float64 # penalty update multiplier when μ should not be update, typically 1.0 (or 1.0 + ϵ)
    constraint_decrease_ratio::Float64 # update term; 0 < constraint_decrease_ratio < 1
    outer_loop_update_type::Symbol # type of outer loop update (default, momentum, individual, accelerated)
    use_second_order_dual_update::Bool # second order update for Lagrange multipliers once sqrt(cost tolerance | gradient) < desired tolerance
    penalty_update_frequency::Int  # determines how many iterations should pass before the penalty is updated (1 is every iteration)
    constraint_tolerance_second_order_dual_update::Float64 # constraint tolerance for switching to second order dual update
    active_constraint_tolerance::Float64 # numerical tolerance for constraint violation
    use_nesterov::Bool # accelerated gradient descent for dual variables
    use_penalty_burnin::Bool # perform only penalty updates (no dual updates) until constraint_tolerance_intermediate < ϵ_int
    al_type::Symbol  # [:default, :algencan] pick which Augmented Lagrangian formulation to use. ALGENCAN uses a slightly different check for inactive constraints.

    ######################
    ## Infeasible Start ##
    ######################
    R_infeasible::Float64 # regularization term for infeasible controls
    resolve_feasible::Bool # resolve feasible problem after infeasible solve
    feasible_projection::Bool # project infeasible solution into feasible space w/ BP, rollout
    penalty_initial_infeasible::Float64 # initial penalty term for infeasible controls
    penalty_scaling_infeasible::Float64 # penalty update rate for infeasible controls

    ##################
    ## Minimum Time ##
    ##################
    R_minimum_time::Float64 # regularization term for dt
    max_dt::Float64 # maximum allowable dt
    min_dt::Float64 # minimum allowable dt
    minimum_time_tf_estimate::Float64 # initial guess for the length of the minimum time problem (in seconds)
    minimum_time_dt_estimate::Float64 # initial guess for dt of the minimum time problem (in seconds)
    penalty_initial_minimum_time_inequality::Float64 # initial penalty term for minimum time bounds constraints
    penalty_initial_minimum_time_equality::Float64 # initial penalty term for minimum time equality constraints
    penalty_scaling_minimum_time_inequality::Float64 # penalty update rate for minimum time bounds constraints
    penalty_scaling_minimum_time_equality::Float64 # penalty update rate for minimum time equality constraints

    #############################
    ## Solver Numerical Limits ##
    #############################
    max_cost_value::Float64 # maximum cost value, if exceded solve will error
    max_state_value::Float64 # maximum state value, evaluated during rollout, if exceded solve will error
    max_control_value::Float64 # maximum control value, evaluated during rollout, if exceded solve will error

    function SolverOptions(;verbose=false,benchmark=false,
        live_plotting=false,
        cost_tolerance=1.0e-4,
        cost_tolerance_intermediate=1.0e-3,
        constraint_tolerance=1.0e-3,
        constraint_tolerance_intermediate=sqrt(constraint_tolerance),
        constraint_tolerance_infeasible=1.0e-5,
        gradient_norm_tolerance=1.0e-5,
        gradient_norm_tolerance_intermediate=1.0e-5,
        gradient_type=:todorov,
        iterations=500,
        dJ_counter_limit=10,
        square_root=false,
        iterations_innerloop=250,
        line_search_lower_bound=1.0e-8,
        line_search_upper_bound=10.0,
        iterations_linesearch=20,
        bp_reg_initial=0.0,
        bp_reg_increase_factor=1.6,
        bp_reg_max=1.0e8,
        bp_reg_min=1.0e-8,
        bp_reg_type=:control,
        bp_reg_fp=10.0,
        eigenvalue_scaling=2.0,
        eigenvalue_threshold=1e-8,
        bp_sqrt_inv_type=:pseudo,
        bp_reg_sqrt_initial=1.0e-6,
        bp_reg_sqrt_increase_factor=10.0,
        iterations_outerloop=30,
        dual_min=-1.0e8,
        dual_max=1.0e8,
        penalty_max=1.0e8,
        penalty_initial=1.0,
        penalty_scaling=10.0,
        penalty_scaling_no=1.0,
        constraint_decrease_ratio=0.25,
        outer_loop_update_type=:default,
        use_second_order_dual_update=false,
        penalty_update_frequency=1,
        constraint_tolerance_second_order_dual_update=sqrt(constraint_tolerance),
        active_constraint_tolerance=0.0,
        use_nesterov=false,
        use_penalty_burnin=false,
        al_type=:default,
        R_infeasible=1.0,
        resolve_feasible=true,
        feasible_projection=true,
        penalty_initial_infeasible=1.0,
        penalty_scaling_infeasible=10.0,
        R_minimum_time=1.0,
        max_dt=1.0,
        min_dt=1.0e-3,
        minimum_time_tf_estimate=0.0,
        minimum_time_dt_estimate=0.0,
        penalty_initial_minimum_time_inequality=1.0,
        penalty_initial_minimum_time_equality=1.0,
        penalty_scaling_minimum_time_inequality=1.0,
        penalty_scaling_minimum_time_equality=1.0,
        max_cost_value=1.0e8,
        max_state_value=1.0e8,
        max_control_value=1.0e8)

        new(verbose,
            benchmark,
            live_plotting,
            cost_tolerance,
            cost_tolerance_intermediate,
            constraint_tolerance,
            constraint_tolerance_intermediate,
            constraint_tolerance_infeasible,
            gradient_norm_tolerance,
            gradient_norm_tolerance_intermediate,
            gradient_type,
            iterations,
            dJ_counter_limit,
            square_root,
            iterations_innerloop,
            line_search_lower_bound,
            line_search_upper_bound,
            iterations_linesearch,
            bp_reg_initial,
            bp_reg_increase_factor,
            bp_reg_max,
            bp_reg_min,
            bp_reg_type,
            bp_reg_fp,
            eigenvalue_scaling,
            eigenvalue_threshold,
            bp_sqrt_inv_type,
            bp_reg_sqrt_initial,
            bp_reg_sqrt_increase_factor,
            iterations_outerloop,
            dual_min,
            dual_max,
            penalty_max,
            penalty_initial,
            penalty_scaling,
            penalty_scaling_no,
            constraint_decrease_ratio,
            outer_loop_update_type,
            use_second_order_dual_update,
            penalty_update_frequency,
            constraint_tolerance_second_order_dual_update,
            active_constraint_tolerance,
            use_nesterov,
            use_penalty_burnin,
            al_type,
            R_infeasible,
            resolve_feasible,
            feasible_projection,
            penalty_initial_infeasible,
            penalty_scaling_infeasible,
            R_minimum_time,
            max_dt,
            min_dt,
            minimum_time_tf_estimate,
            minimum_time_dt_estimate,
            penalty_initial_minimum_time_inequality,
            penalty_initial_minimum_time_equality,
            penalty_scaling_minimum_time_inequality,
            penalty_scaling_minimum_time_equality,
            max_cost_value,
            max_state_value,
            max_control_value)
>>>>>>> ef850f81
    end

end

copy(opts::SolverOptions) = SolverOptions(;[name=>getfield(opts,name) for name in fieldnames(typeof(opts))]...)

function Base.:(==)(A::SolverOptions, B::SolverOptions)
    for name in fieldnames(A)
        if getfield(A,name) != getfield(B,name)
            return false
        end
    end
    return true
end<|MERGE_RESOLUTION|>--- conflicted
+++ resolved
@@ -5,123 +5,6 @@
     options for Solver
 """
 mutable struct SolverOptions
-<<<<<<< HEAD
-    constrained::Bool
-    minimum_time::Bool
-    infeasible::Bool
-
-    "Determine if satellite attiude format"
-    sat_att::Bool
-
-    "Use cholesky decomposition of the cost-to-go Hessian"
-    square_root::Bool
-    "Display statistics at each iteration"
-    verbose::Bool
-
-    "lower bound for forward pass line search, 0 < z_min < z_max"
-    z_min::Float64
-    "upper bound for forward pass line search, 0 < z_min < z_max < Inf"
-    z_max::Float64
-
-    "max cost value"
-    max_cost::Float64
-    "max state value"
-    max_state_value::Float64
-    "max control value"
-    max_control_value::Float64
-    "maximum allowable dt"
-    max_dt::Float64
-    "minimum allowable dt"
-    min_dt::Float64
-    "initial guess for the length of the minimum time problem (in seconds)"
-    minimum_time_tf_estimate::Float64
-    "initial guess for dt of the minimum time problem (in seconds)"
-    minimum_time_dt_estimate::Float64
-
-    "gradient exit criteria"
-    gradient_tolerance::Float64
-
-    "gradient Intermediate exit criteria"
-    gradient_intermediate_tolerance::Float64
-
-    "final cost convergence criteria"
-    cost_tolerance::Float64
-    "intermediate cost convergence criteria for outerloop of constrained solve"
-    cost_intermediate_tolerance::Float64
-    "maximum constraint violation termination criteria"
-    constraint_tolerance::Float64
-    "iterations (total)"
-    iterations::Int64
-    "iterations inner loop (iLQR loops)"
-    iterations_innerloop::Int64
-    "iterations for outer loop of constraint solve"
-    iterations_outerloop::Int64
-    "maximum number of backtracking steps during forward pass line search"
-    iterations_linesearch::Int64
-
-    "regularization term for augmented controls during infeasible start"
-    R_infeasible::Float64
-    "regularization term in R matrix for dt"
-    R_minimum_time::Float64
-
-    "Run benchmarks on forward and backward passes"
-    benchmark::Bool
-
-    "Pass infeasible trajectory solution to original problem"
-    unconstrained_original_problem::Bool
-    resolve_feasible::Bool # resolve feasible problem post infeasible solve
-
-    "Augmented Lagrangian Method parameters" # terms defined in Practical Augmented Lagrangian Methods for Constrained Optimization
-    λ_min::Float64 # minimum Lagrange multiplier
-    λ_max::Float64 # maximum Lagrange multiplier
-    μ_max::Float64 # maximum penalty term
-    μ_initial::Float64 # initial penalty term
-    μ_initial_infeasible::Float64 # initial penalty term for infeasible controls
-    μ_initial_minimum_time_inequality::Float64 # initial penalty term for minimum time bounds constraints
-    μ_initial_minimum_time_equality::Float64 # initial penalty term for minimum time equality constraints
-    γ::Float64 # penalty update multiplier; γ > 0
-    γ_infeasible::Float64 # penalty update rate for infeasible controls
-    γ_minimum_time_inequality::Float64 # penalty update rate for minimum time bounds constraints
-    γ_minimum_time_equality::Float64 # penalty update rate for minimum time equality constraints
-    γ_no::Float64 # penalty update multiplier when μ should not be update, typically 1.0 (or 1.0 + ϵ)
-    τ::Float64 # update term; 0 < τ < 1
-    outer_loop_update::Symbol # type of outer loop update (default, individual)
-    λ_second_order_update::Bool # second order update for Lagrange multipliers once sqrt(cost tolerance | gradient) < desired tolerance
-
-    "Regularization parameters"
-    ρ_initial::Float64 # initial regularization
-    ρ_factor::Float64 # scaling factor
-    ρ_max::Float64 # maximum regularization value
-    ρ_min::Float64 # minimum regularization value
-    regularization_type::Symbol # type of regularization- control: () + ρI, state: (S + ρI); see "Synthesis and Stabilization of Complex Behaviors through Online Trajectory Optimization"
-    ρ_forwardpass::Float64 # multiplicative regularization scaling when forward pass reaches max iterations
-    eigenvalue_scaling::Float64 # add this multiple of the magnitude of the most negative eigenvalue to Quu decomposition to make positive definite
-    eigenvalue_threshold::Float64 # eigenvalues less than this threshold will be increased using the additive eigenvalue scaling
-    use_static::Bool
-
-    live_plotting::Bool
-
-    "Active Set Method parameters"
-    active_set::Bool
-    active_set_flag::Bool
-    active_set_tolerance::Float64
-    active_constraint_tolerance::Float64
-
-
-    function SolverOptions(;constrained=false,minimum_time=false,infeasible=false,sat_att=false,square_root=false,verbose=false,
-        z_min=1.0e-8,z_max=10.0,max_cost=1.0e8,max_state_value=1.0e8,max_control_value=1.0e8,max_dt=1.0,min_dt=1e-3,minimum_time_tf_estimate=0.0,minimum_time_dt_estimate=0.0,gradient_tolerance=1e-5,gradient_intermediate_tolerance=1e-5,cost_tolerance=1.0e-4,cost_intermediate_tolerance=1.0e-3,
-        constraint_tolerance=1e-3,iterations=500,iterations_innerloop=150,iterations_outerloop=50,
-        iterations_linesearch=15,R_infeasible=1e3,R_minimum_time=1.0e3,
-        benchmark=false,unconstrained_original_problem=false,resolve_feasible=true,λ_min=-1.0e8,λ_max=1.0e8,μ_max=1.0e8,μ_initial=1.0,μ_initial_infeasible=1.0,μ_initial_minimum_time_inequality=1.0,μ_initial_minimum_time_equality=1.0,γ=10.0,γ_infeasible=10.0,γ_minimum_time_inequality=10.0,γ_minimum_time_equality=10.0,γ_no=1.0,τ=0.25,outer_loop_update=:default,λ_second_order_update=false,
-        ρ_initial=0.0,ρ_factor=1.6,ρ_max=1.0e8,ρ_min=1e-6,regularization_type=:state,ρ_forwardpass=10.0,eigenvalue_scaling=2.0,eigenvalue_threshold=1e-8,use_static=false,live_plotting=false,active_set=false,active_set_flag=false,active_set_tolerance=1e-8,active_constraint_tolerance=1e-8)
-
-        new(constrained,minimum_time,infeasible,sat_att,square_root,verbose,z_min,z_max,max_cost,max_state_value,max_control_value,max_dt,min_dt,minimum_time_tf_estimate,minimum_time_dt_estimate,gradient_tolerance,gradient_intermediate_tolerance,cost_tolerance,cost_intermediate_tolerance,
-        constraint_tolerance,iterations,iterations_innerloop,iterations_outerloop,
-        iterations_linesearch,R_infeasible,R_minimum_time,
-        benchmark,unconstrained_original_problem,resolve_feasible,
-        λ_min,λ_max,μ_max,μ_initial,μ_initial_infeasible,μ_initial_minimum_time_inequality,μ_initial_minimum_time_equality,γ,γ_infeasible,γ_minimum_time_inequality,γ_minimum_time_equality,γ_no,τ,outer_loop_update,λ_second_order_update,ρ_initial,ρ_factor,ρ_max,ρ_min,regularization_type,ρ_forwardpass,eigenvalue_scaling,eigenvalue_threshold,
-        use_static,live_plotting,active_set,active_set_flag,active_set_tolerance,active_constraint_tolerance)
-=======
     ###################
     ## Functionality ##
     ###################
@@ -342,7 +225,6 @@
             max_cost_value,
             max_state_value,
             max_control_value)
->>>>>>> ef850f81
     end
 
 end
